[project]
name = "suna"
version = "1.0"
description = "open source generalist AI Agent"
authors = [{ name = "marko-kraemer", email = "mail@markokraemer.com" }]
readme = "README.md"
license = { text = "Apache-2.0" }
classifiers = [
  "Development Status :: 4 - Beta",
  "Intended Audience :: Developers",
  "License :: OSI Approved :: Apache-2.0 License",
  "Programming Language :: Python :: 3",
  "Programming Language :: Python :: 3.12",
  "Topic :: Software Development :: Libraries :: Python Modules",
]
requires-python = "==3.11.10"
dependencies = [
  "python-dotenv==1.0.1",
  "litellm==1.66.1",
  "click==8.1.7",
  "questionary==2.0.1",
  "requests==2.32.3",
  "packaging==24.1",
  "setuptools==75.3.0",
  "pytest==8.3.3",
  "pytest-asyncio==0.24.0",
  "asyncio==3.4.3",
  "altair==4.2.2",
  "prisma==0.15.0",
  "fastapi==0.115.12",
  "uvicorn==0.27.1",
  "python-multipart==0.0.20",
  "redis==5.2.1",
  "upstash-redis==1.3.0",
  "supabase==2.15.0",
  "pyjwt==2.10.1",
  "exa-py==1.9.1",
  "e2b-code-interpreter==1.2.0",
  "certifi==2024.2.2",
  "python-ripgrep==0.0.6",
  "daytona-sdk==0.21.0a4",
  "daytona-api-client==0.21.0a1",
  "daytona-api-client-async==0.21.0a1",
  "boto3==1.37.3",
  "openai==1.72.0",
  "nest-asyncio==1.6.0",
  "vncdotool==1.2.0",
  "tavily-python==0.5.4",
  "pytesseract==0.3.13",
  "stripe==12.0.1",
  "dramatiq==1.17.1",
  "pika==1.3.2",
  "prometheus-client==0.21.1",
  "langfuse==2.60.5",
  "Pillow==10.0.0",
  "mcp==1.0.0",
  "httpx==0.28.0",
  "aiohttp==3.12.0",
  "email-validator==2.0.0",
  "mailtrap==2.0.1",
  "sentry-sdk[fastapi]==2.29.1",
  "gunicorn>=23.0.0",
]

<<<<<<< HEAD
[project.urls]
homepage = "https://www.suna.so/"
repository = "https://github.com/kortix-ai/suna"
=======
[tool.poetry.dependencies]
python = "^3.11"
python-dotenv = "1.0.1"
litellm = "1.66.1"
click = "8.1.7"
questionary = "2.0.1"
requests = "^2.31.0"
packaging = "24.1"
setuptools = "75.3.0"
pytest = "8.3.3"
pytest-asyncio = "0.24.0"
asyncio = "3.4.3"
altair = "4.2.2"
prisma = "0.15.0"
fastapi = "0.110.0"
uvicorn = "0.27.1"
python-multipart = "0.0.20"
redis = "5.2.1"
upstash-redis = "1.3.0"
supabase = "^2.15.0"
pyjwt = "2.10.1"
exa-py = "^1.9.1"
e2b-code-interpreter = "^1.2.0"
certifi = "2024.2.2"
python-ripgrep = "0.0.6"
daytona-sdk = "^0.21.0"
boto3 = "^1.34.0"
openai = "^1.72.0"
nest-asyncio = "^1.6.0"
vncdotool = "^1.2.0"
tavily-python = "^0.5.4"
pytesseract = "^0.3.13"
stripe = "^12.0.1"
dramatiq = "^1.17.1"
pika = "^1.3.2"
prometheus-client = "^0.21.1"
langfuse = "^2.60.5"
Pillow = "^10.0.0"
mcp = "^1.0.0"
sentry-sdk = {extras = ["fastapi"], version = "^2.29.1"}
httpx = "^0.28.0"
aiohttp = "^3.9.0"
email-validator = "^2.0.0"
mailtrap = "^2.0.1"
>>>>>>> 1018c71a

[project.scripts]
agentpress = "agentpress.cli:main"

<<<<<<< HEAD
[tool.uv]
package = false
=======
[[tool.poetry.packages]]
include = "agentpress"

[tool.poetry.group.dev.dependencies]
daytona-sdk = "^0.21.0"

[build-system]
requires = ["poetry-core"]
build-backend = "poetry.core.masonry.api"
>>>>>>> 1018c71a
<|MERGE_RESOLUTION|>--- conflicted
+++ resolved
@@ -38,9 +38,9 @@
   "e2b-code-interpreter==1.2.0",
   "certifi==2024.2.2",
   "python-ripgrep==0.0.6",
-  "daytona-sdk==0.21.0a4",
-  "daytona-api-client==0.21.0a1",
-  "daytona-api-client-async==0.21.0a1",
+  "daytona-sdk==0.21.0",
+  "daytona-api-client==0.21.0",
+  "daytona-api-client-async==0.21.0",
   "boto3==1.37.3",
   "openai==1.72.0",
   "nest-asyncio==1.6.0",
@@ -62,71 +62,12 @@
   "gunicorn>=23.0.0",
 ]
 
-<<<<<<< HEAD
 [project.urls]
 homepage = "https://www.suna.so/"
 repository = "https://github.com/kortix-ai/suna"
-=======
-[tool.poetry.dependencies]
-python = "^3.11"
-python-dotenv = "1.0.1"
-litellm = "1.66.1"
-click = "8.1.7"
-questionary = "2.0.1"
-requests = "^2.31.0"
-packaging = "24.1"
-setuptools = "75.3.0"
-pytest = "8.3.3"
-pytest-asyncio = "0.24.0"
-asyncio = "3.4.3"
-altair = "4.2.2"
-prisma = "0.15.0"
-fastapi = "0.110.0"
-uvicorn = "0.27.1"
-python-multipart = "0.0.20"
-redis = "5.2.1"
-upstash-redis = "1.3.0"
-supabase = "^2.15.0"
-pyjwt = "2.10.1"
-exa-py = "^1.9.1"
-e2b-code-interpreter = "^1.2.0"
-certifi = "2024.2.2"
-python-ripgrep = "0.0.6"
-daytona-sdk = "^0.21.0"
-boto3 = "^1.34.0"
-openai = "^1.72.0"
-nest-asyncio = "^1.6.0"
-vncdotool = "^1.2.0"
-tavily-python = "^0.5.4"
-pytesseract = "^0.3.13"
-stripe = "^12.0.1"
-dramatiq = "^1.17.1"
-pika = "^1.3.2"
-prometheus-client = "^0.21.1"
-langfuse = "^2.60.5"
-Pillow = "^10.0.0"
-mcp = "^1.0.0"
-sentry-sdk = {extras = ["fastapi"], version = "^2.29.1"}
-httpx = "^0.28.0"
-aiohttp = "^3.9.0"
-email-validator = "^2.0.0"
-mailtrap = "^2.0.1"
->>>>>>> 1018c71a
 
 [project.scripts]
 agentpress = "agentpress.cli:main"
 
-<<<<<<< HEAD
 [tool.uv]
-package = false
-=======
-[[tool.poetry.packages]]
-include = "agentpress"
-
-[tool.poetry.group.dev.dependencies]
-daytona-sdk = "^0.21.0"
-
-[build-system]
-requires = ["poetry-core"]
-build-backend = "poetry.core.masonry.api"
->>>>>>> 1018c71a
+package = false